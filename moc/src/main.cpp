--- conflicted
+++ resolved
@@ -22,8 +22,6 @@
     }
 }
 
-<<<<<<< HEAD
-=======
 // Helper function to create SerialMOC with specified precision
 std::shared_ptr<BaseMOC> create_serial_moc_with_precision(const ArgumentParser& parser) {
     std::string precision = parser.get_option("precision");
@@ -36,7 +34,6 @@
     }
 }
 
->>>>>>> 9e8290cc
 int main(int argc, char* argv[]) {
   Kokkos::initialize(argc, argv);
   {
