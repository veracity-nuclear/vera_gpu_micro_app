#include <Kokkos_Core.hpp>
#include <gtest/gtest.h>

<<<<<<< HEAD
void run_kokkos_test() {
    // Print a message to verify Kokkos is working
    Kokkos::printf("Hello from Kokkos!\n");
=======
namespace {
    void run_kokkos_test() {

        // Print a message to verify Kokkos is working
        Kokkos::printf("Hello from Kokkos!\n");
>>>>>>> 6963a51a

        const int N = 5;
        Kokkos::View<int*> results("results", N);

        Kokkos::parallel_for("FillArray", N, KOKKOS_LAMBDA(const int i) {
            results(i) = i * i;
        });

        auto host_results = Kokkos::create_mirror_view(results);
        Kokkos::deep_copy(host_results, results);

<<<<<<< HEAD
    for (int i = 0; i < N; ++i) {
        ASSERT_EQ(host_results(i), i * i);
=======
        for (int i = 0; i < N; ++i) {
            EXPECT_EQ(host_results(i), i * i);
        }
>>>>>>> 6963a51a
    }
}

TEST(KokkosTest, BasicTest) {
    run_kokkos_test();
}<|MERGE_RESOLUTION|>--- conflicted
+++ resolved
@@ -1,17 +1,11 @@
 #include <Kokkos_Core.hpp>
 #include <gtest/gtest.h>
 
-<<<<<<< HEAD
-void run_kokkos_test() {
-    // Print a message to verify Kokkos is working
-    Kokkos::printf("Hello from Kokkos!\n");
-=======
 namespace {
     void run_kokkos_test() {
 
         // Print a message to verify Kokkos is working
         Kokkos::printf("Hello from Kokkos!\n");
->>>>>>> 6963a51a
 
         const int N = 5;
         Kokkos::View<int*> results("results", N);
@@ -23,17 +17,16 @@
         auto host_results = Kokkos::create_mirror_view(results);
         Kokkos::deep_copy(host_results, results);
 
-<<<<<<< HEAD
-    for (int i = 0; i < N; ++i) {
-        ASSERT_EQ(host_results(i), i * i);
-=======
         for (int i = 0; i < N; ++i) {
             EXPECT_EQ(host_results(i), i * i);
         }
->>>>>>> 6963a51a
     }
 }
 
 TEST(KokkosTest, BasicTest) {
     run_kokkos_test();
+}
+
+TEST(KokkosTest, BasicTest) {
+    run_kokkos_test();
 }