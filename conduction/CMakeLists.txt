--- conflicted
+++ resolved
@@ -25,10 +25,7 @@
 set(TEST_LABELS
     "BASIC\;CONTINUOUS\;HEAVY"
     "BASIC\;CONTINUOUS\;HEAVY"
-<<<<<<< HEAD
-=======
     "BASIC\;CONTINUOUS\;HEAVY"
->>>>>>> 47ffc90b
 )
 list(LENGTH TEST_EXECUTABLES list_length)
 math(EXPR last_index "${list_length} - 1")
